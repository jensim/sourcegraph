import React from 'react'
import CloseIcon from 'mdi-react/CloseIcon'
import ExportIcon from 'mdi-react/ExportIcon'
<<<<<<< HEAD
import * as GQL from '../../../../shared/src/graphql/schema'
import { serviceKindDisplayNameAndIcon } from './GoToCodeHostAction'
=======
import { serviceTypeDisplayNameAndIcon } from './GoToCodeHostAction'
import { ExternalLinkFields } from '../../graphql-operations'
>>>>>>> 1237cea8

interface Props {
    onAlertDismissed: () => void
    externalURLs: ExternalLinkFields[]
    isChrome: boolean
    codeHostIntegrationMessaging: 'browser-extension' | 'native-integration'
}

// TODO(tj): Add Firefox once the Firefox extension is back
const CHROME_EXTENSION_STORE_LINK = 'https://chrome.google.com/webstore/detail/dgjhfomjieaadpoljlnidmbgkdffpack'

/** Code hosts the browser extension supports */
const supportedServiceTypes = new Set<string>([
    GQL.ExternalServiceKind.GITHUB,
    GQL.ExternalServiceKind.GITLAB,
    GQL.ExternalServiceKind.PHABRICATOR,
    GQL.ExternalServiceKind.BITBUCKETSERVER,
])

export const InstallBrowserExtensionAlert: React.FunctionComponent<Props> = ({
    onAlertDismissed,
    externalURLs,
    isChrome,
    codeHostIntegrationMessaging,
}) => {
    const externalLink = externalURLs.find(link => link.serviceKind && supportedServiceTypes.has(link.serviceKind))
    if (!externalLink) {
        return null
    }

    const { serviceKind } = externalLink
    const { displayName, icon } = serviceKindDisplayNameAndIcon(serviceKind)

    const Icon = icon || ExportIcon

    return (
        <div className="alert alert-info m-2 d-flex justify-content-between install-browser-extension-alert">
            <div className="d-flex align-items-center">
                <div className="position-relative">
                    <div className="install-browser-extension-alert__icon-flash" />
                    <Icon className="install-browser-extension-alert__icon" />
                </div>
                <p className="install-browser-extension-alert__text my-0 mr-3">
                    {codeHostIntegrationMessaging === 'native-integration' ? (
                        <>
                            Sourcegraph's code intelligence will follow you to your code host. Your site admin set up
                            the Sourcegraph native integration for {displayName}.{' '}
                            <a
                                className="alert-link"
                                href="https://docs.sourcegraph.com/integration/browser_extension"
                                target="_blank"
                                rel="noopener"
                            >
                                Learn more
                            </a>{' '}
                            or{' '}
                            <a className="alert-link" href={externalLink.url} target="_blank" rel="noopener">
                                try it out
                            </a>
                        </>
                    ) : isChrome ? (
                        <>
                            <a
                                href={CHROME_EXTENSION_STORE_LINK}
                                target="_blank"
                                rel="noopener noreferrer"
                                className="alert-link"
                            >
                                Install the Sourcegraph browser extension
                            </a>{' '}
                            to add code intelligence{' '}
                            {serviceKind === GQL.ExternalServiceKind.GITHUB ||
                            serviceKind === GQL.ExternalServiceKind.BITBUCKETSERVER ||
                            serviceKind === GQL.ExternalServiceKind.GITLAB ? (
                                <>
                                    to{' '}
                                    {serviceKind === GQL.ExternalServiceKind.GITLAB
                                        ? 'merge requests'
                                        : 'pull requests'}{' '}
                                    and file views
                                </>
                            ) : (
                                <>while browsing and reviewing code</>
                            )}{' '}
                            on {displayName}.
                        </>
                    ) : (
                        <>
                            Get code intelligence{' '}
                            {serviceKind === GQL.ExternalServiceKind.GITHUB ||
                            serviceKind === GQL.ExternalServiceKind.BITBUCKETSERVER ||
                            serviceKind === GQL.ExternalServiceKind.GITLAB ? (
                                <>
                                    while browsing files and reviewing{' '}
                                    {serviceKind === GQL.ExternalServiceKind.GITLAB
                                        ? 'merge requests'
                                        : 'pull requests'}
                                </>
                            ) : (
                                <>while browsing and reviewing code</>
                            )}{' '}
                            on {displayName}.{' '}
                            <a
                                href="/help/integration/browser_extension"
                                target="_blank"
                                rel="noopener noreferrer"
                                className="alert-link"
                            >
                                Learn more about Sourcegraph Chrome and Firefox extensions
                            </a>
                        </>
                    )}
                </p>
            </div>
            <button
                type="button"
                onClick={onAlertDismissed}
                aria-label="Close alert"
                className="btn btn-icon test-close-alert"
            >
                <CloseIcon className="icon-inline" />
            </button>
        </div>
    )
}<|MERGE_RESOLUTION|>--- conflicted
+++ resolved
@@ -1,13 +1,10 @@
 import React from 'react'
 import CloseIcon from 'mdi-react/CloseIcon'
 import ExportIcon from 'mdi-react/ExportIcon'
-<<<<<<< HEAD
+
 import * as GQL from '../../../../shared/src/graphql/schema'
 import { serviceKindDisplayNameAndIcon } from './GoToCodeHostAction'
-=======
-import { serviceTypeDisplayNameAndIcon } from './GoToCodeHostAction'
 import { ExternalLinkFields } from '../../graphql-operations'
->>>>>>> 1237cea8
 
 interface Props {
     onAlertDismissed: () => void
